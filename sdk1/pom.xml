<?xml version="1.0" encoding="UTF-8"?>
<project xmlns="http://maven.apache.org/POM/4.0.0"
         xmlns:xsi="http://www.w3.org/2001/XMLSchema-instance"
         xsi:schemaLocation="http://maven.apache.org/POM/4.0.0
                             http://maven.apache.org/maven-v4_0_0.xsd">
    <modelVersion>4.0.0</modelVersion>
    <groupId>com.amazonaws</groupId>
    <artifactId>aws-dynamodb-encryption-java</artifactId>
    <version>2.0.3</version>
    <packaging>jar</packaging>
    <name>aws-dynamodb-encryption-java :: SDK1</name>
    <description>AWS DynamoDB Encryption Client for AWS Java SDK v1</description>
    <url>https://github.com/aws/aws-dynamodb-encryption-java</url>

    <profiles>
        <profile>
            <id>publishingCodeArtifact</id>

            <distributionManagement>
                <!--
                Registers an alternate repository for testing the publishing process using CodeArtifact
                before moving to the production sonatype repository.
                This can be used with a mvn invocation like:
                mvn deploy -PpublishingCodeArtifact \
                           -DaltDeploymentRepository=codeartifact::default::$CODEARTIFACT_REPO_URL \
                           ...
                -->
                <repository>
                    <id>codeartifact</id>
                    <name>codeartifact</name>
                    <!-- url specified using -DaltDeploymentRepository to avoid hardcoding it here -->
                </repository>
            </distributionManagement>

            <build>
                <plugins>
                    <plugin>
                        <groupId>org.apache.maven.plugins</groupId>
                        <artifactId>maven-gpg-plugin</artifactId>
                        <version>3.1.0</version>
                        <executions>
                            <execution>
                                <id>sign-artifacts</id>
                                <phase>verify</phase>
                                <goals>
                                    <goal>sign</goal>
                                </goals>
                                <configuration>
                                    <gpgArguments>
                                        <arg>--pinentry-mode</arg>
                                        <arg>loopback</arg>
                                    </gpgArguments>
                                </configuration>
                            </execution>
                        </executions>
                    </plugin>
                </plugins>
            </build>
        </profile>

        <profile>
            <id>publishing</id>

            <distributionManagement>
                <snapshotRepository>
                    <id>sonatype-nexus-staging</id>
                    <url>https://aws.oss.sonatype.org/content/repositories/snapshots</url>
                </snapshotRepository>
            </distributionManagement>

            <build>
                <plugins>
                    <plugin>
                        <groupId>org.apache.maven.plugins</groupId>
                        <artifactId>maven-gpg-plugin</artifactId>
                        <version>3.1.0</version>
                        <executions>
                            <execution>
                                <id>sign-artifacts</id>
                                <phase>verify</phase>
                                <goals>
                                    <goal>sign</goal>
                                </goals>
                                <configuration>
                                    <gpgArguments>
                                        <arg>--pinentry-mode</arg>
                                        <arg>loopback</arg>
                                    </gpgArguments>
                                </configuration>
                            </execution>
                        </executions>
                    </plugin>

                    <plugin>
                        <groupId>org.sonatype.plugins</groupId>
                        <artifactId>nexus-staging-maven-plugin</artifactId>
                        <version>1.6.13</version>
                        <extensions>true</extensions>
                        <configuration>
                            <serverId>sonatype-nexus-staging</serverId>
                            <nexusUrl>https://aws.oss.sonatype.org</nexusUrl>
                        </configuration>
                    </plugin>
                </plugins>
            </build>
        </profile>
    </profiles>

    <scm>
        <url>https://github.com/aws/aws-dynamodb-encryption-java.git</url>
        <connection>scm:git:git@github.com:aws/aws-dynamodb-encryption-java.git</connection>
        <developerConnection>scm:git:git@github.com:aws/aws-dynamodb-encryption-java.git</developerConnection>
    </scm>

    <licenses>
        <license>
            <name>Apache License, Version 2.0</name>
            <url>https://aws.amazon.com/apache2.0</url>
            <distribution>repo</distribution>
        </license>
    </licenses>

    <properties>
        <project.build.sourceEncoding>UTF-8</project.build.sourceEncoding>
        <sqlite4java.version>1.0.392</sqlite4java.version>
<<<<<<< HEAD
        <checkstyle.version>10.3.3</checkstyle.version>
        <maven-checkstyle-plugin.version>3.2.0</maven-checkstyle-plugin.version>
        <jacoco-maven-plugin.version>0.8.8</jacoco-maven-plugin.version>
=======
        <checkstyle.version>9.3</checkstyle.version>
        <maven-checkstyle-plugin.version>3.3.0</maven-checkstyle-plugin.version>
        <jacoco-maven-plugin.version>0.8.10</jacoco-maven-plugin.version>
>>>>>>> 0dc48985
        <maven-source-plugin.version>3.0.1</maven-source-plugin.version>
        <maven-jxr-plugin.version>3.3.0</maven-jxr-plugin.version>
        <maven-failsafe-plugin.version>3.1.2</maven-failsafe-plugin.version>
        <maven-surefire-plugin.version>3.1.2</maven-surefire-plugin.version>
        <maven-dependency-plugin.version>3.1.1</maven-dependency-plugin.version>
    </properties>

    <developers>
        <developer>
            <id>amazonwebservices</id>
            <organization>Amazon Web Services</organization>
            <organizationUrl>https://aws.amazon.com</organizationUrl>
            <roles>
                <role>developer</role>
            </roles>
        </developer>
    </developers>

    <dependencyManagement>
        <dependencies>
            <dependency>
                <groupId>com.amazonaws</groupId>
                <artifactId>aws-java-sdk-bom</artifactId>
                <version>1.12.540</version>
                <type>pom</type>
                <scope>import</scope>
            </dependency>
        </dependencies>
    </dependencyManagement>

    <dependencies>
        <dependency>
            <groupId>com.amazonaws</groupId>
            <artifactId>aws-java-sdk-dynamodb</artifactId>
        </dependency>

        <dependency>
            <groupId>com.amazonaws</groupId>
            <artifactId>aws-java-sdk-kms</artifactId>
        </dependency>

        <dependency>
            <groupId>org.testng</groupId>
            <artifactId>testng</artifactId>
            <version>7.5.1</version>
            <scope>test</scope>
        </dependency>

        <dependency>
            <groupId>org.quicktheories</groupId>
            <artifactId>quicktheories</artifactId>
            <version>0.26</version>
            <scope>test</scope>
        </dependency>

        <dependency>
            <groupId>org.hamcrest</groupId>
            <artifactId>hamcrest-all</artifactId>
            <version>1.3</version>
            <scope>test</scope>
        </dependency>

        <dependency>
            <groupId>org.bouncycastle</groupId>
            <artifactId>bcprov-ext-jdk15on</artifactId>
            <version>1.70</version>
            <scope>test</scope>
        </dependency>

        <dependency>
            <groupId>com.amazonaws</groupId>
            <artifactId>DynamoDBLocal</artifactId>
            <version>1.10.5.1</version>
            <scope>test</scope>
        </dependency>

        <dependency>
            <groupId>com.almworks.sqlite4java</groupId>
            <artifactId>sqlite4java</artifactId>
            <version>${sqlite4java.version}</version>
            <scope>test</scope>
        </dependency>

        <dependency>
            <groupId>com.almworks.sqlite4java</groupId>
            <artifactId>libsqlite4java-osx</artifactId>
            <version>${sqlite4java.version}</version>
            <type>dylib</type>
            <scope>test</scope>
        </dependency>

        <dependency>
            <groupId>com.almworks.sqlite4java</groupId>
            <artifactId>sqlite4java-win32-x64</artifactId>
            <version>${sqlite4java.version}</version>
            <type>dll</type>
            <scope>test</scope>
        </dependency>

        <dependency>
            <groupId>com.almworks.sqlite4java</groupId>
            <artifactId>libsqlite4java-linux-amd64</artifactId>
            <type>so</type>
            <version>${sqlite4java.version}</version>
            <scope>test</scope>
        </dependency>

        <dependency>
            <groupId>com.fasterxml.jackson.core</groupId>
            <artifactId>jackson-annotations</artifactId>
            <version>2.15.2</version>
            <scope>test</scope>
        </dependency>

        <dependency>
            <groupId>com.fasterxml.jackson.core</groupId>
            <artifactId>jackson-core</artifactId>
            <version>2.15.2</version>
            <scope>test</scope>
        </dependency>

        <dependency>
            <groupId>com.googlecode.multithreadedtc</groupId>
            <artifactId>multithreadedtc</artifactId>
            <version>1.01</version>
            <scope>test</scope>
        </dependency>

        <dependency>
            <groupId>junit</groupId>
            <artifactId>junit</artifactId>
            <version>4.13.2</version>
            <scope>test</scope>
        </dependency>
    </dependencies>

    <!--Custom repository:-->
    <repositories>
        <repository>
            <id>dynamodb-local</id>
            <name>DynamoDB Local Release Repository</name>
            <url>https://s3-us-west-2.amazonaws.com/dynamodb-local/release</url>
        </repository>
    </repositories>

    <build>
        <resources>
            <resource>
                <directory>src/main/resources</directory>
                <filtering>true</filtering>
            </resource>
        </resources>

        <plugins>
            <plugin>
                <groupId>org.apache.maven.plugins</groupId>
                <artifactId>maven-compiler-plugin</artifactId>
                <version>3.11.0</version>
                <configuration>
                    <source>1.8</source>
                    <target>1.8</target>
                </configuration>
            </plugin>

            <plugin>
                <groupId>org.apache.maven.plugins</groupId>
                <artifactId>maven-source-plugin</artifactId>
                <version>3.3.0</version>
            </plugin>

            <plugin>
                <groupId>org.apache.maven.plugins</groupId>
                <artifactId>maven-javadoc-plugin</artifactId>
                <version>3.4.1</version>
                <configuration>
                    <excludePackageNames>*.internal:*.transform</excludePackageNames>
                    <minmemory>128m</minmemory>
                    <maxmemory>1024m</maxmemory>
                </configuration>
            </plugin>

            <plugin>
                <groupId>org.apache.maven.plugins</groupId>
                <artifactId>maven-dependency-plugin</artifactId>
                <version>3.6.0</version>
                <executions>
                    <execution>
                        <id>copy</id>
                        <phase>test-compile</phase>
                        <goals>
                            <goal>copy-dependencies</goal>
                        </goals>
                        <configuration>
                            <includeScope>test</includeScope>
                            <includeTypes>so,dll,dylib</includeTypes>
                            <outputDirectory>${project.build.directory}/test-lib</outputDirectory>
                        </configuration>
                    </execution>
                </executions>
            </plugin>

            <plugin>
                <groupId>org.apache.maven.plugins</groupId>
                <artifactId>maven-surefire-plugin</artifactId>
                <version>${maven-surefire-plugin.version}</version>
                <configuration>
                    <useSystemClassLoader>false</useSystemClassLoader>
                    <includes>
                        <include>**/Test*.java</include>
                        <include>**/*Test.java</include>
                        <include>**/*TestCase.java</include>
                        <include>**/*Tests.java</include>
                        <include>**/*TestCases.java</include>
                    </includes>
                    <systemProperties>
                        <property>
                            <name>sqlite4java.library.path</name>
                            <value>${project.build.directory}/test-lib</value>
                        </property>
                    </systemProperties>
                </configuration>
            </plugin>

            <plugin>
                <groupId>org.apache.maven.plugins</groupId>
                <artifactId>maven-checkstyle-plugin</artifactId>
                <version>${maven-checkstyle-plugin.version}</version>
                <dependencies>
                    <dependency>
                        <groupId>com.puppycrawl.tools</groupId>
                        <artifactId>checkstyle</artifactId>
                        <version>${checkstyle.version}</version>
                    </dependency>
                </dependencies>
                <executions>
                    <execution>
                        <id>checkstyle</id>
                        <phase>validate</phase>
                        <goals>
                            <goal>check</goal>
                        </goals>
                    </execution>
                </executions>
                <configuration>
                    <configLocation>checkstyle/checkstyle.xml</configLocation>
                    <suppressionsLocation>checkstyle/checkstyle-suppressions.xml</suppressionsLocation>
                    <consoleOutput>true</consoleOutput>
                    <failsOnError>true</failsOnError>
                    <logViolationsToConsole>true</logViolationsToConsole>
                    <failOnViolation>true</failOnViolation>
                </configuration>
            </plugin>

            <plugin>
                <groupId>org.apache.maven.plugins</groupId>
                <artifactId>maven-failsafe-plugin</artifactId>
                <version>${maven-failsafe-plugin.version}</version>
                <configuration>
                    <useSystemClassLoader>false</useSystemClassLoader>
                    <systemProperties>
                        <property>
                            <name>sqlite4java.library.path</name>
                            <value>${project.build.directory}/test-lib</value>
                        </property>
                    </systemProperties>
                    <includes>
                        <include>**/*ITCase.java</include>
                        <include>**/*HolisticIT.java</include>
                    </includes>
                </configuration>
                <executions>
                    <execution>
                        <goals>
                            <goal>integration-test</goal>
                            <goal>verify</goal>
                        </goals>
                    </execution>
                </executions>
            </plugin>

            <plugin>
                <groupId>org.jacoco</groupId>
                <artifactId>jacoco-maven-plugin</artifactId>
                <version>${jacoco-maven-plugin.version}</version>
                <executions>
                    <execution>
                        <goals>
                            <goal>prepare-agent</goal>
                        </goals>
                    </execution>
                    <execution>
                        <id>report</id>
                        <phase>test</phase>
                        <goals>
                            <goal>report</goal>
                        </goals>
                    </execution>
                </executions>
            </plugin>
            <plugin>
                <groupId>org.apache.maven.plugins</groupId>
                <artifactId>maven-deploy-plugin</artifactId>
                <version>3.1.1</version>
                <configuration>
                    <skip>false</skip>
                </configuration>
            </plugin>
        </plugins>
    </build>

    <reporting>
        <plugins>
            <plugin>
                <groupId>org.apache.maven.plugins</groupId>
                <artifactId>maven-jxr-plugin</artifactId>
                <version>${maven-jxr-plugin.version}</version>
            </plugin>
        </plugins>
    </reporting>

</project><|MERGE_RESOLUTION|>--- conflicted
+++ resolved
@@ -123,15 +123,8 @@
     <properties>
         <project.build.sourceEncoding>UTF-8</project.build.sourceEncoding>
         <sqlite4java.version>1.0.392</sqlite4java.version>
-<<<<<<< HEAD
         <checkstyle.version>10.3.3</checkstyle.version>
-        <maven-checkstyle-plugin.version>3.2.0</maven-checkstyle-plugin.version>
-        <jacoco-maven-plugin.version>0.8.8</jacoco-maven-plugin.version>
-=======
-        <checkstyle.version>9.3</checkstyle.version>
-        <maven-checkstyle-plugin.version>3.3.0</maven-checkstyle-plugin.version>
         <jacoco-maven-plugin.version>0.8.10</jacoco-maven-plugin.version>
->>>>>>> 0dc48985
         <maven-source-plugin.version>3.0.1</maven-source-plugin.version>
         <maven-jxr-plugin.version>3.3.0</maven-jxr-plugin.version>
         <maven-failsafe-plugin.version>3.1.2</maven-failsafe-plugin.version>
